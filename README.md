# ESPN Fantasy Football MCP Server

## Overview

This MCP (Model Context Protocol) server allows LLMs like Claude to interact with the ESPN Fantasy Football API. It provides tools for accessing league data, team rosters, player statistics, and more through a standardized interface. It can work with both public and private ESPN Leagues.

## Features (MCP Tools)

- **Authentication**: Securely store ESPN credentials for the current session (for private leagues)
- **League Info**: Get basic information about fantasy football leagues
- **Team Rosters**: View current team rosters and player details
- **Player Stats**: Find and display stats for specific players
- **League Standings**: View current team rankings and performance metrics
- **Matchup Information**: Get details about weekly matchups

## Installation

### Prerequisites

- Python 3.10 or higher
- `vu` package manager
- [Claude Desktop](https://claude.ai/download) for the best experience

### Usage with Claude Desktop

1. Update the Claude Desktop config:
- MacOS: `~/Library/Application Support/Claude/claude_desktop_config.json`
- Include reference to the MCP server
  ```json
  {
  "mcpServers": {
    "espn-fantasy-football": {
      "command": "uv",
      "args": [
        "--directory",
        "/absolute/path/to/directory",
        "run",
        "espn_fantasy_server.py"
        ]
      }
    } 
  }
2. Restart Claude Desktop

<<<<<<< HEAD
## Acknoledgements
=======
## Acknowledgements

[cwendt94/espn-api](https://github.com/cwendt94/espn-api) for the nifty python wrapper around the ESPN Fantasy API
>>>>>>> 576bc212
<|MERGE_RESOLUTION|>--- conflicted
+++ resolved
@@ -42,10 +42,7 @@
   }
 2. Restart Claude Desktop
 
-<<<<<<< HEAD
-## Acknoledgements
-=======
+
 ## Acknowledgements
 
 [cwendt94/espn-api](https://github.com/cwendt94/espn-api) for the nifty python wrapper around the ESPN Fantasy API
->>>>>>> 576bc212
